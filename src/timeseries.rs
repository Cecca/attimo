use crate::distance::{zdot, zeucl};
use rand_distr::num_traits::Zero;
use rustfft::{num_complex::Complex, Fft, FftPlanner};
use std::{cell::RefCell, convert::TryFrom, fmt::Display, sync::Arc, time::Instant};
use thread_local::ThreadLocal;

pub struct WindowedTimeseries {
    pub data: Vec<f64>,
    pub w: usize,
    rolling_avg: Vec<f64>,
    rolling_sd: Vec<f64>,
}

impl WindowedTimeseries {
    pub fn new(ts: Vec<f64>, w: usize, precise: bool) -> Self {
        assert!(w <= ts.len());

        let timer = Instant::now();

        //// First we compute rolling statistics
        let (rolling_avg, rolling_sd) = if precise {
            // println!("Compute slow rolling statistics");
            rolling_stat_slow(&ts, w)
        } else {
            // println!("Computing fast rolling statistics");
            rolling_stat(&ts, w)
        };

        slog_scope::info!("stats computation";
            "tag" => "profiling",
            "time_s" => timer.elapsed().as_secs_f64()
        );

        WindowedTimeseries {
            data: ts,
            w,
            rolling_avg,
            rolling_sd,
        }
    }

    //// We have the possiblity of generating a random walk windowed
    //// time series for testing purposes
    pub fn gen_randomwalk(n: usize, w: usize, seed: u64) -> Self {
        use rand::prelude::*;
        use rand_distr::StandardNormal;
        use rand_xoshiro::Xoroshiro128Plus;
        let rng = Xoroshiro128Plus::seed_from_u64(seed);
        let mut ts: Vec<f64> = rng.sample_iter(StandardNormal).take(n).collect();
        for i in 1..n {
            ts[i] = ts[i - 1] + ts[i];
        }
        Self::new(ts, w, true)
    }

    pub fn subsequence<'a>(&'a self, i: usize) -> &'a [f64] {
        &self.data[i..i + self.w]
    }

    pub fn znormalized(&self, i: usize, output: &mut [f64]) {
        assert!(output.len() == self.w);
        // output.resize(self.w, 0.0);
        let m = self.mean(i);
        let s = self.sd(i);
        for (i, &x) in self.subsequence(i).iter().enumerate() {
            output[i] = (x - m) / s;
        }
    }

    pub fn mean(&self, i: usize) -> f64 {
        self.rolling_avg[i]
    }

    pub fn sd(&self, i: usize) -> f64 {
        self.rolling_sd[i]
    }

    pub fn num_subsequences(&self) -> usize {
        self.data.len() - self.w
    }

    pub fn sliding_dot_product_for_each<F: FnMut(usize, f64)>(&self, fft_data: &FFTData, v: &[f64], mut action: F) {
        // let n = self.data_fft.len();
        assert!(v.len() == self.w);

        let stride = fft_data.fft_length - self.w;

        //// Get local scratch vectors, to avoid allocations
        let fft_length = fft_data.fft_length;
        let mut vfft = fft_data
            .buf_vfft
            .get_or(|| RefCell::new(vec![Complex::zero(); fft_length]))
            .borrow_mut();
        let mut ivfft = fft_data
            .buf_ivfft
            .get_or(|| RefCell::new(vec![Complex::zero(); fft_length]))
            .borrow_mut();
        let mut scratch = fft_data
            .scratch
            .get_or(|| {
                RefCell::new(vec![
                    Complex::zero();
                    fft_data.ifftfun.get_inplace_scratch_len()
                ])
            })
            .borrow_mut();

        //// Then compute the FFT of the reversed input vector, padded with zeros
        vfft.fill(Complex::zero());
        for (i, &x) in v.iter().enumerate() {
            vfft[self.w - i - 1] = Complex {
                re: x as f64,
                im: 0.0,
            };
        }
        fft_data
            .fftfun
            .process_with_scratch(&mut vfft, &mut scratch);

        //// Iterate over the chunks
        for (chunk_idx, chunk) in fft_data.fft_chunks.iter().enumerate() {
            ivfft.fill(Complex::zero());
            //// Then compute the element-wise multiplication between the dot products, inplace
            for i in 0..fft_data.fft_length {
                ivfft[i] = vfft[i] * chunk[i];
            }

            //// And go back to the time domain
            fft_data
                .ifftfun
                .process_with_scratch(&mut ivfft, &mut scratch);

            //// Callback with the output value, rescaling on the go (`rustfft`
            //// does not perform normalization automatically)
            let offset = chunk_idx * stride;
            for i in 0..(fft_data.fft_length - self.w) {
                if i + offset < self.num_subsequences() {
<<<<<<< HEAD
                    output[i + offset] = (ivfft[(i + v.len() - 1) % fft_data.fft_length].re
                        / fft_data.fft_length as f64)
                        as f64
=======
                    let val = (ivfft[(i + v.len() - 1) % fft_data.fft_length].re
                        / fft_data.fft_length as f64) as f64;
                    action(i + offset, val);
>>>>>>> 7a5c6fa0
                }
            }
        }
    }

    pub fn sliding_dot_product(&self, fft_data: &FFTData, v: &[f64], output: &mut [f64]) {
        self.sliding_dot_product_for_each(fft_data, v, |i, v| output[i] = v);
    }

    #[cfg(test)]
    pub fn sliding_dot_product_slow(&self, v: &[f64], output: &mut Vec<f64>) {
        use crate::distance::dot;
        assert!(v.len() == self.w);
        //// Pre-allocate the output
        output.clear();
        output.resize(self.num_subsequences(), 0.0);

        for i in 0..self.num_subsequences() {
            output[i] = dot(v, self.subsequence(i));
        }
    }

    //// This function allows to compute the sliding dot product between the input vector
    //// and the z-normalized subsequences of the time series. Note that the input
    //// is not z-normalized by this function.
<<<<<<< HEAD
    pub fn znormalized_sliding_dot_product(
        &self,
        fft_data: &FFTData,
        v: &[f64],
        output: &mut [f64],
    ) {
        self.sliding_dot_product(fft_data, v, output);
=======
    pub fn znormalized_sliding_dot_product(&self, fft_data: &FFTData, v: &[f64], output: &mut [f64]) {
        self.znormalized_sliding_dot_product_for_each(fft_data, v, |i, val| output[i] = val);
    }

    pub fn znormalized_sliding_dot_product_for_each<F: FnMut(usize, f64)>(&self, fft_data: &FFTData, v: &[f64], mut action: F) {
>>>>>>> 7a5c6fa0
        let sumv: f64 = v.iter().sum();
        self.sliding_dot_product_for_each(fft_data, v, |i, val| {
            let m = self.mean(i);
            let sd = self.sd(i);
            assert!(sd > 0.0);
            action(i, val / sd - sumv * m / sd);
        });
    }

    #[cfg(test)]
    pub fn znormalized_sliding_dot_product_slow(&self, v: &[f64], output: &mut Vec<f64>) {
        use crate::distance::dot;
        assert!(v.len() == self.w);
        //// Pre-allocate the output
        output.clear();
        output.resize(self.num_subsequences(), 0.0);

        let mut buffer = vec![0.0; self.w];

        for i in 0..self.num_subsequences() {
            self.znormalized(i, &mut buffer);
            output[i] = dot(&v, &buffer);
        }
    }

    pub fn distance_profile(&self, fft_data: &FFTData, from: usize, out: &mut [f64], buf: &mut [f64]) {
        assert!(out.len() == self.num_subsequences());
        assert!(buf.len() == self.w);
        // let mut dp = vec![0.0; self.num_subsequences()];
        // let mut buf = vec![0.0; self.w];

        self.znormalized(from, buf);
        self.znormalized_sliding_dot_product(&fft_data, &buf, out);

        for i in 0..self.num_subsequences() {
            if i == from {
                out[i] = 0.0;
            } else {
                debug_assert!(
                    self.w as f64 > out[i],
                    "i = {} w = {} dp[i] = {} zdot = {} zeucl = {}",
                    i,
                    self.w,
                    out[i],
                    zdot(
                        self.subsequence(from),
                        self.mean(from),
                        self.sd(from),
                        self.subsequence(i),
                        self.mean(i),
                        self.sd(i)
                    ),
                    zeucl(self, i, from)
                );
                debug_assert!(
                    (zdot(
                        self.subsequence(from),
                        self.mean(from),
                        self.sd(from),
                        self.subsequence(i),
                        self.mean(i),
                        self.sd(i)
                    ) - out[i])
                        .abs()
                        <= 0.0000000001,
                    "i = {} w = {} dp[i] = {} zdot = {} zeucl = {}",
                    i,
                    self.w,
                    out[i],
                    zdot(
                        self.subsequence(from),
                        self.mean(from),
                        self.sd(from),
                        self.subsequence(i),
                        self.mean(i),
                        self.sd(i)
                    ),
                    zeucl(self, i, from)
                );
                out[i] = (2.0 * self.w as f64 - 2.0 * out[i]).sqrt();
                assert!(!out[i].is_nan());
                debug_assert!(
                    (out[i] - zeucl(self, from, i)).abs() < 0.0001,
                    "dp[i]={} zeucl={} diff={}",
                    out[i],
                    zeucl(self, from, i),
                    (out[i] - zeucl(self, from, i))
                );
            }
        }
    }

    // #[cfg(test)]
    pub fn distance_profile_slow<D: Fn(&WindowedTimeseries, usize, usize) -> f64>(
        &self,
        from: usize,
        d: D,
    ) -> Vec<f64> {
        let mut dp = vec![0.0; self.num_subsequences()];

        for i in 0..self.num_subsequences() {
            dp[i] = d(self, from, i);
            // assert!(!dp[i].is_nan());
        }
        dp
    }
}

pub struct PrettyBytes(pub usize);

impl Display for PrettyBytes {
    fn fmt(&self, f: &mut std::fmt::Formatter<'_>) -> std::fmt::Result {
        if self.0 >= 1024 * 1024 * 1024 {
            write!(f, "{:.2} Gbytes", self.0 as f64 / (1024. * 1024. * 1024.0))
        } else if self.0 >= 1024 * 1024 {
            write!(f, "{:.2} Mbytes", self.0 as f64 / (1024. * 1024.))
        } else if self.0 >= 1024 {
            write!(f, "{:.2} Kbytes", self.0 as f64 / 1024.)
        } else {
            write!(f, "{} bytes", self.0)
        }
    }
}

impl TryFrom<String> for PrettyBytes {
    type Error = anyhow::Error;

    fn try_from(s: String) -> Result<Self, Self::Error> {
        let mut s = s.clone();
        if s.ends_with("Gb") {
            s.remove_matches("Gb");
            let num = s.parse::<f64>().map_err(|e| anyhow::anyhow!(e))?;
            let bytes = num * 1024.0 * 1024.0 * 1024.0;
            Ok(PrettyBytes(bytes as usize))
        } else if s.ends_with("Mb") {
            s.remove_matches("Mb");
            let num = s.parse::<f64>().map_err(|e| anyhow::anyhow!(e))?;
            let bytes = num * 1024.0 * 1024.0;
            Ok(PrettyBytes(bytes as usize))
        } else if s.ends_with("Kb") {
            s.remove_matches("Kb");
            let num = s.parse::<f64>().map_err(|e| anyhow::anyhow!(e))?;
            let bytes = num * 1024.0;
            Ok(PrettyBytes(bytes as usize))
        } else {
            let num = s.parse::<f64>().map_err(|e| anyhow::anyhow!(e))?;
            let bytes = num;
            Ok(PrettyBytes(bytes as usize))
        }
    }
}

fn rolling_stat(ts: &[f64], w: usize) -> (Vec<f64>, Vec<f64>) {
    let n_subs = ts.len() - w;

    let mut rolling_avg = vec![0.0; n_subs];
    let mut rolling_sd = vec![0.0; n_subs];

    let chunk_size = 1_000_000;
    let chunks = n_subs / chunk_size;
    for i in 0..chunks {
        let start = i * chunk_size;
        let end = (i + 1) * chunk_size;
        _rolling_stat(
            &ts[start..(end + w)],
            w,
            &mut rolling_avg[start..end],
            &mut rolling_sd[start..end],
        );
    }
    if n_subs % chunk_size > 0 {
        let start = chunks * chunk_size;
        let end = n_subs;
        _rolling_stat(
            &ts[start..(end + w)],
            w,
            &mut rolling_avg[start..end],
            &mut rolling_sd[start..end],
        );
    }

    (rolling_avg, rolling_sd)
}

fn relative_error(a: f64, b: f64) -> f64 {
    (a - b).abs() / std::cmp::max_by(a, b, |a, b| a.partial_cmp(b).unwrap())
}

fn _rolling_stat(ts: &[f64], w: usize, rolling_avg: &mut [f64], rolling_sd: &mut [f64]) {
    let n_subs = ts.len() - w;

    let comp_d_squared = |i: usize| {
        let mean = ts[i..i + w].iter().sum::<f64>() / w as f64;
        ts[i..i + w].iter().map(|x| (x - mean).powi(2)).sum::<f64>()
    };

    let mut mean = ts[0..w].iter().sum::<f64>() / w as f64;
    let mut d_squared = ts[0..w].iter().map(|x| (x - mean).powi(2)).sum::<f64>();

    rolling_avg[0] = mean;
    rolling_sd[0] = (d_squared / w as f64).sqrt();

    for i in 1..n_subs {
        let old_mean = mean;
        let new = ts[i + w - 1];
        let old = ts[i - 1];
        mean += (new - old) / w as f64;
        let new_d_squared = d_squared + (new - old) * (new - mean + old - old_mean);
        d_squared = if new_d_squared > 0.0 {
            new_d_squared
        } else {
            comp_d_squared(i)
        };
        debug_assert!(
            comp_d_squared(i) == 0.0 || relative_error(d_squared, comp_d_squared(i)) < 0.000001,
            "({}) d_squared: rolling {} scratch {} relative error {}",
            i,
            d_squared,
            comp_d_squared(i),
            relative_error(d_squared, comp_d_squared(i))
        );

        assert!(mean.is_finite());
        debug_assert!((mean - average(&ts[i..(i + w)]).abs()) < 0.00000001);
        rolling_avg[i] = mean;

        let sd = (d_squared / w as f64).sqrt();
        debug_assert!(
            (sd - variance(&ts[i..(i + w)], mean).sqrt()).abs() < 0.0000001,
            "({}) computed sd is {}, actual is {}",
            i,
            sd,
            variance(&ts[i..i + w], mean).sqrt()
        );
        assert!(
            sd.is_finite(),
            "standard deviation is {}, d_squared {}\n{:?}",
            sd,
            d_squared,
            &ts[i..(i + w)]
        );
        rolling_sd[i] = sd;
    }
}

fn average(v: &[f64]) -> f64 {
    v.iter().sum::<f64>() / v.len() as f64
}

fn variance(v: &[f64], mean: f64) -> f64 {
    v.iter().map(|x| (x - mean).powi(2)).sum::<f64>() / v.len() as f64
}

// #[cfg(test)]
fn rolling_stat_slow(ts: &[f64], w: usize) -> (Vec<f64>, Vec<f64>) {
    let n_subs = ts.len() - w;
    let mut rolling_avg = Vec::with_capacity(n_subs);
    let mut rolling_sd = Vec::with_capacity(n_subs);

    let mut buffer = vec![0.0; w];
    for i in 0..n_subs {
        let mean = ts[i..i + w].iter().sum::<f64>() / w as f64;
        let sd = (ts[i..i + w].iter().map(|x| (x - mean).powi(2)).sum::<f64>() / w as f64).sqrt();
        buffer.fill(0.0);
        for (i, x) in ts[i..i + w].iter().enumerate() {
            buffer[i] = (x - mean) / sd;
        }
        assert!(mean.is_finite());
        assert!(sd.is_finite());
        rolling_avg.push(mean);
        rolling_sd.push(sd);
    }

    (rolling_avg, rolling_sd)
}

pub struct FFTData {
    fft_length: usize,
    /// We maintain the fft transform for computing dot products in chunks
    /// of size `fft_length` (or the smallest power of 2 after w, whichever largest), in order to
    /// be able to tile the computation of the dot products.
    fft_chunks: Vec<Vec<Complex<f64>>>,
    fftfun: Arc<dyn Fft<f64>>,
    ifftfun: Arc<dyn Fft<f64>>,
    buf_vfft: ThreadLocal<RefCell<Vec<Complex<f64>>>>,
    buf_ivfft: ThreadLocal<RefCell<Vec<Complex<f64>>>>,
    scratch: ThreadLocal<RefCell<Vec<Complex<f64>>>>,
}

impl FFTData {
    pub fn new(ts: &WindowedTimeseries) -> Self {
        let fft_length = std::cmp::min(
            std::cmp::max(1 << 14, ts.w.next_power_of_two()),
            ts.data.len().next_power_of_two(),
        );
        let mut fft_chunks = Vec::new();

        let mut planner = FftPlanner::new();
        let fftfun = planner.plan_fft_forward(fft_length);
        let ifftfun = planner.plan_fft_inverse(fft_length);

        let mut begin = 0;
        while begin < ts.data.len() {
            let end = std::cmp::min(begin + fft_length, ts.data.len());
            let mut chunk: Vec<Complex<f64>> = ts.data[begin..end]
                .iter()
                .map(|x| Complex {
                    re: *x as f64,
                    im: 0.0f64,
                })
                .collect();
            chunk.resize(fft_length, Complex::zero());
            fftfun.process(&mut chunk);
            fft_chunks.push(chunk);

            //// We shift the window taking into account the width of the window `w`,
            //// since we need to compute all dot products
            begin += fft_length - ts.w;
        }
        Self {
            fft_length,
            fft_chunks,
            fftfun,
            ifftfun,
            buf_vfft: ThreadLocal::new(),
            buf_ivfft: ThreadLocal::new(),
            scratch: ThreadLocal::new(),
        }
    }
}

#[cfg(test)]
mod test {
    use crate::{distance::zeucl, timeseries::*};

    #[test]
    fn test_sliding_dot_product() {
        use rand::prelude::*;
        use rand_distr::StandardNormal;
        use rand_xoshiro::Xoroshiro128Plus;

        for n in [10, 100, 1234, 4000, 50000] {
            for w in [3, 100, 200, 500] {
                if w < n {
                    println!("n={}, w={}", n, w);
                    let ts = WindowedTimeseries::gen_randomwalk(n, w, 12345);
                    let fft_data = FFTData::new(&ts);

                    let rng = Xoroshiro128Plus::seed_from_u64(12344);
                    let v: Vec<f64> = rng.sample_iter(StandardNormal).take(w).collect();
                    let mut expected = vec![0.0; ts.num_subsequences()];
                    let mut actual = vec![0.0; ts.num_subsequences()];

                    ts.sliding_dot_product_slow(&v, &mut expected);
                    ts.sliding_dot_product(&fft_data, &v, &mut actual);
                    // dump_vec(format!("/tmp/sliding-expected-{}-{}.txt", n, w), &expected);
                    // dump_vec(format!("/tmp/sliding-actual-{}-{}.txt", n, w), &actual);

                    for (e, a) in expected.into_iter().zip(actual) {
                        assert!(
                            (e - a).abs() <= 0.000000001,
                            "{} != {} (expected != actual)",
                            e,
                            a
                        );
                    }
                    // assert!(expected
                    //     .into_iter()
                    //     .zip(actual.into_iter())
                    //     .all(|(e, a)| (e - a).abs() <= 0.0000001));
                }
            }
        }
    }

    #[allow(dead_code)]
    fn dump_vec<D: std::fmt::Display>(fname: String, v: &[D]) {
        use std::io::prelude::*;
        let mut f = std::fs::File::create(fname).unwrap();
        for x in v.iter() {
            writeln!(f, "{}", x).unwrap();
        }
    }

    #[test]
    fn test_znormalized_sliding_dot_product() {
        use rand::prelude::*;
        use rand_distr::StandardNormal;
        use rand_xoshiro::Xoroshiro128Plus;

        for n in [10, 100, 1234, 4000, 50000] {
            for w in [3, 100, 200, 500] {
                if w < n {
                    println!("n={}, w={}", n, w);
                    let ts = WindowedTimeseries::gen_randomwalk(n, w, 12345);
                    let fft_data = FFTData::new(&ts);

                    let rng = Xoroshiro128Plus::seed_from_u64(12344);
                    let v: Vec<f64> = rng.sample_iter(StandardNormal).take(w).collect();
                    let mut expected = vec![0.0; ts.num_subsequences()];
                    let mut actual = vec![0.0; ts.num_subsequences()];

                    ts.znormalized_sliding_dot_product_slow(&v, &mut expected);
                    ts.znormalized_sliding_dot_product(&fft_data, &v, &mut actual);

                    assert!(expected
                        .into_iter()
                        .zip(actual.into_iter())
                        .all(|(e, a)| (e - a).abs() <= 0.000000001));
                }
            }
        }
    }

    #[test]
    fn test_meanstd() {
        use rand::prelude::*;
        use rand_distr::Uniform;
        use rand_xoshiro::Xoroshiro128Plus;
        let rng = Xoroshiro128Plus::seed_from_u64(3462);
        let ts: Vec<f64> = rng.sample_iter(Uniform::new(0.0, 1.0)).take(1000).collect();
        let w = 100;
        let ts = WindowedTimeseries::new(ts, w, true);

        for i in 0..ts.num_subsequences() {
            let a = ts.subsequence(i);
            let mean: f64 = a.iter().sum::<f64>() / a.len() as f64;
            let actual_mean = ts.mean(i);
            let sd = ((a.iter().map(|x| (x - mean).powi(2)).sum::<f64>()) / a.len() as f64).sqrt();
            let actual_sd = ts.sd(i);
            assert!((mean - actual_mean).abs() < 0.0000000000001);
            assert!((sd - actual_sd).abs() < 0.0000000000001);
        }
    }

    #[test]
    #[ignore]
    fn test_rolling_stats() {
        let w = 1000;
        let ts =
            crate::load::loadts("data/ECG.csv.gz", Some(1_000_000)).expect("problem loading data");

        let (a_mean, a_std) = rolling_stat(&ts, w);
        let (e_mean, e_std) = rolling_stat_slow(&ts, w);

        assert_eq!(a_mean.len(), e_mean.len());
        for (i, (a, e)) in a_mean.iter().zip(e_mean.iter()).enumerate() {
            assert!(
                (a - e).abs() < 0.000000000001,
                "[{}] a = {} e = {}",
                i,
                a,
                e
            );
        }

        assert_eq!(a_std.len(), e_std.len());
        for (i, (a, e)) in a_std.iter().zip(e_std.iter()).enumerate() {
            assert!(
                (a - e).abs() < 0.000000000001,
                "[{}] a = {} e = {}",
                i,
                a,
                e
            );
        }
    }

    #[test]
    fn test_distance_profile() {
        let w = 1000;
        let ts =
            crate::load::loadts("data/ECG.csv.gz", Some(100000)).expect("problem loading data");
        let ts = WindowedTimeseries::new(ts, w, true);
        let fft_data = FFTData::new(&ts);

        let actual = ts.distance_profile(&fft_data, 0);
        let expected = ts.distance_profile_slow(0, zeucl);

        assert_eq!(actual.len(), expected.len());
        for (i, (a, e)) in actual.iter().zip(expected.iter()).enumerate() {
            assert!((a - e).abs() < 0.00000000001, "[{}] a = {} e = {}", i, a, e);
        }
    }
}<|MERGE_RESOLUTION|>--- conflicted
+++ resolved
@@ -135,15 +135,9 @@
             let offset = chunk_idx * stride;
             for i in 0..(fft_data.fft_length - self.w) {
                 if i + offset < self.num_subsequences() {
-<<<<<<< HEAD
-                    output[i + offset] = (ivfft[(i + v.len() - 1) % fft_data.fft_length].re
-                        / fft_data.fft_length as f64)
-                        as f64
-=======
                     let val = (ivfft[(i + v.len() - 1) % fft_data.fft_length].re
                         / fft_data.fft_length as f64) as f64;
                     action(i + offset, val);
->>>>>>> 7a5c6fa0
                 }
             }
         }
@@ -169,21 +163,11 @@
     //// This function allows to compute the sliding dot product between the input vector
     //// and the z-normalized subsequences of the time series. Note that the input
     //// is not z-normalized by this function.
-<<<<<<< HEAD
-    pub fn znormalized_sliding_dot_product(
-        &self,
-        fft_data: &FFTData,
-        v: &[f64],
-        output: &mut [f64],
-    ) {
-        self.sliding_dot_product(fft_data, v, output);
-=======
     pub fn znormalized_sliding_dot_product(&self, fft_data: &FFTData, v: &[f64], output: &mut [f64]) {
         self.znormalized_sliding_dot_product_for_each(fft_data, v, |i, val| output[i] = val);
     }
 
     pub fn znormalized_sliding_dot_product_for_each<F: FnMut(usize, f64)>(&self, fft_data: &FFTData, v: &[f64], mut action: F) {
->>>>>>> 7a5c6fa0
         let sumv: f64 = v.iter().sum();
         self.sliding_dot_product_for_each(fft_data, v, |i, val| {
             let m = self.mean(i);
@@ -660,7 +644,10 @@
         let ts = WindowedTimeseries::new(ts, w, true);
         let fft_data = FFTData::new(&ts);
 
-        let actual = ts.distance_profile(&fft_data, 0);
+        let mut actual = vec![0.0; ts.num_subsequences()];
+        let mut buf = vec![0.0; w];
+
+        ts.distance_profile(&fft_data, 0, &mut actual, &mut buf);
         let expected = ts.distance_profile_slow(0, zeucl);
 
         assert_eq!(actual.len(), expected.len());
