//// # Locality Sensitive Hashing
////
//// The purpose of Locality Sensitive Hashing (LSH for short) is to speed up nearest neighbor
//// queries, resulting in potentially sublinear query times. The technique can also be used
//// for similarity joins, like we do in this work.
////
//// The intuition is simple: for a given distance function between points (which in our case
//// is the z-normalized Euclidean distance between subsequences), we choose a _family_ of hash
//// functions. From this family we sample an appropriate number of functions (more on this later).
//// For a given subsequence of our time series, each of the sampled functions will output a
//// _hash value_, whose domain depends on the family of hash functions.
////
//// A LSH scheme for the Euclidean distance is
//// described in [this paper](http://theory.csail.mit.edu/~mirrokni/pstable.ps).
//// The idea is rather simple: for each input vector (in our case the subsequences of the input time
//// series) we compute the inner product with a random vector, whose components are distributed
//// according to the p-stable distribution associated with the distance. For the Euclidean
//// distance such distribution is the Standard Normal. The result is then bucketed into bins whose
//// width is a parameter of the algorithm (we shall later see how to estimate this parameter automatically).
////
//// The nice property of this approach, when used with time series, is that for a given random vector
//// we can compute all the dot products with every subsequence of the time series in one go using the
//// same trick of [MASS](https://www.cs.unm.edu/~mueen/FastestSimilaitySearch.html).
//// The idea is to use the [cyclic convolution theorem](http://www.dei.unipd.it/~geppo/DA2/DOCS/FFT.pdf)
//// to perform the dot products by means of element-wise multiplication in the frequency domain.
//// As such, the dominant component of the complexity is the `O(n log n)` of the Fast Fourier Transform:
//// we save a factor `w` in the complexity, where `w` is the motif length.

use crate::motifs::Motif;
use crate::{alloc_cnt, allocator::*};
// TODO Remove this dependency
use crate::sort::*;
use crate::timeseries::{FFTData, WindowedTimeseries};
use rand::prelude::*;
use rand_distr::{Normal, Uniform};
use rand_xoshiro::Xoshiro256PlusPlus;
use rayon::prelude::*;
use slog_scope::info;
use statrs::distribution::{ContinuousCDF, Normal as NormalDistr};
use std::collections::HashMap;
use std::ops::Range;
use std::time::Duration;
use std::{
    cell::{RefCell, UnsafeCell},
    sync::Arc,
    time::Instant,
};
use thread_local::ThreadLocal;

//// ## Hash values
//// We consider hash values made of 8-bit words. So we have to make sure, setting the
//// `width` parameter, that the values are in the range `[-128, 127]`.
//// More on the estimation of the `width` parameter down below.

//// We only consider concatenations of hash values of a fixed length, defined in this
//// constant `K`. The reason is that this way we can inline the hash values when allocated into a
//// vector, rather than falling back to vector of vectors. Removing this dereference allows for
//// a rather large speed up.
//// Also, it is one fewer parameter for the user to set.
pub const K: usize = 32;
pub const K_HALF: usize = K / 2;

//// That said, here is the definition of a hash value, with several
//// utility implementations following.
#[derive(Debug, Ord, PartialOrd, Eq, PartialEq, Copy, Clone)]
pub struct HashValue(u32);

impl GetByte for HashValue {
    fn num_bytes(&self) -> usize {
        4
    }
    #[inline(always)]
    fn get_byte(&self, i: usize) -> u8 {
        (self.0 >> (8 * (std::mem::size_of::<u32>() - i - 1)) & 0xFF) as u8
    }
}

//// ## Collections of hash values

//// A key part of the algorithm is the ability to process hash values related to different subsequence
//// in bulk. In particular, we want to be able to access all the hash values associated to one particular repetition,
//// so that all subsequences sharing a common prefix of a given length can be accessed together.
////
//// Furthermore, we want to reduce the number of hash function evaluations, which tend to be expensive even
//// when using the convolution trick. Implementing the LSH repetitions naively would require
//// computing `K * L` hash values for each subsequence of the time series, where `K` is the
//// number of concatenations, and `L` is the number of repetitions.
//// We can cut down these evaluations by using the [tensoring technique](https://arxiv.org/pdf/1708.07586.pdf), which
//// allows to compute just `2 * K * sqrt(L)` hash values, which are then combined to derive the
//// instances of `HashValue` we need.
////
//// **TODO**: maybe give more details on the tensoring approach.

//// This data structure is taken from [this StackOverflow answer](https://stackoverflow.com/questions/65178245/how-do-i-write-to-a-mutable-slice-from-multiple-threads-at-arbitrary-indexes-wit).
//// It is simply a wrapper around a mutable slice, providing (unsafe) concurrent mutable
//// access to its elements, without the need for synchronization primitives.
//// We use it only in one place, when building the hash pools, when accesses to the arrays
//// are by construction non-overlapping.
#[derive(Copy, Clone)]
pub struct UnsafeSlice<'a, T> {
    slice: &'a [UnsafeCell<T>],
}
unsafe impl<'a, T: Send + Sync> Send for UnsafeSlice<'a, T> {}
unsafe impl<'a, T: Send + Sync> Sync for UnsafeSlice<'a, T> {}

impl<'a, T> UnsafeSlice<'a, T> {
    pub fn new(slice: &'a mut [T]) -> Self {
        let ptr = slice as *mut [T] as *const [UnsafeCell<T>];
        Self {
            slice: unsafe { &*ptr },
        }
    }

    /// SAFETY: It is UB if two threads write to the same index without
    /// synchronization.
    pub unsafe fn write(&self, i: usize, value: T) {
        let ptr = self.slice[i].get();
        *ptr = value;
    }

    /// SAFETY: It is UB if two threads write to the same index without
    /// synchronization.
    pub unsafe fn update(&self, i: usize, mut f: impl FnMut(*mut T)) {
        let ptr = self.slice[i].get();
        f(ptr);
    }
}

//// This data structure contains all the information needed to generate the hash values for all the repeititions
//// for all the subsequences.
#[derive(Clone)]
pub struct HashCollection {
    pub hasher: Arc<Hasher>,
    n_subsequences: usize,
    oob: usize,
    // Pools are organized as three dimensional matrices, in C order.
    // The stride in the first dimension is `K * n_subsequences`, and the stride in the
    // second dimension is `K`. In the third dimension, the first `K_HALF` elements
    // are the left pool, the second are the right pool
    // TODO: More cache-friendly layout. The first index should be the repetition, the second should
    // be the index of the subsequence. We should store the left and right hashes in two separate arrays
    // to pack more data in a cache line, speeding up the
    pools: Vec<u8>,
}

impl HashCollection {
    //// LSH schemes usually have at least two parameters: the number of concatenations `K` and
    //// the number or repetitions `L`. We fix the first parameter in the constant `K` at the top of
    //// this source file. As for the second, with this function we allow the user to get an estimate of the
    //// memory that would be needed to run the given number or `repetitions`. Hence,
    //// it can be used to tune the LSH data structure to the available memory.
    pub fn required_memory(ts: &WindowedTimeseries, repetitions: usize) -> usize {
        let tensor_repetitions = (repetitions as f64).sqrt().ceil() as usize;
        //// This is the memory required by the hash pools
        let mem_pools = tensor_repetitions * K_HALF * ts.num_subsequences() * 2;
        //// And this is the memory eventually required by the hash matrix, when all the columns are materialized
        let mem_matrix = ts.num_subsequences() * (K + std::mem::size_of::<usize>()) * repetitions;

        mem_pools + mem_matrix
    }

    //// With this function we can construct a `HashCollection` from a `WindowedTimeseries`
    //// and a `Hasher`.
    pub fn from_ts(ts: &WindowedTimeseries, fft_data: &FFTData, hasher: Arc<Hasher>) -> Self {
        assert!(ts.num_subsequences() < u32::MAX as usize, "We use 32 bit integers as pointers into subsequences, this timeseries has too many subsequences.");
        println!(
            "Number of tensor repetitions: {}",
            hasher.tensor_repetitions
        );
        let ns = ts.num_subsequences();

        let mut pools = alloc_cnt!("pools"; {vec![0u8; hasher.tensor_repetitions * K * ns]});
        let nhashes = pools.len();
        let uns_pools = UnsafeSlice::new(&mut pools);

        let timer = Instant::now();
        //// Instead of doing a double nested loop over the repetitions and K, we flatten all
        //// the iterations (which are independent) so to expose more parallelism
        let oob = (0..(hasher.tensor_repetitions * K))
            .into_par_iter()
            .map(|hash_idx| {
                let repetition = hash_idx / K;
                let k = hash_idx % K;
<<<<<<< HEAD
                // info!("hashing"; "repetition" => repetition, "k" => k);

                let mut buffer = tl_buffer
                    .get_or(|| RefCell::new(vec![0.0; ns]))
                    .borrow_mut();
=======
>>>>>>> 7a5c6fa0

                let oob = hasher.hash_all(&ts, fft_data, k, repetition, |i, h| {
                    let idx = K * ns * repetition + i * K + k;
                    assert!(idx < nhashes);
                    let h = ((h as i64 & 0xFFi64) as i8) as u8;
                    //// This operation is `unsafe` but each index is accessed only once,
                    //// so there are no data races, despite not using synchronization.
                    unsafe { uns_pools.write(idx, h) };
                });
                oob
            })
            .sum::<usize>();

        let elapsed = timer.elapsed();
        info!("tensor pool building";
            "tag" => "profiling",
            "time_s" => elapsed.as_secs_f64(),
            "out of bounds" => oob,
            "total hashes" => nhashes
        );

        Self {
            hasher,
            oob,
            n_subsequences: ns,
            pools,
        }
    }

    fn left(&self, i: usize, repetition: usize) -> &[u8] {
        let trep = repetition % self.hasher.tensor_repetitions;
        let idx = K * self.n_subsequences * trep + i * K;
        &self.pools[idx..idx + K_HALF]
    }

    fn right(&self, i: usize, repetition: usize) -> &[u8] {
        let trep = repetition / self.hasher.tensor_repetitions;
        let idx = K * self.n_subsequences * trep + i * K + K_HALF;
        &self.pools[idx..idx + K_HALF]
    }

    #[cfg(test)]
    pub fn extended_hash_value(&self, i: usize, repetition: usize) -> [u8; 32] {
        let mut output = [0; K];
        let l = &self.left(i, repetition);
        let r = &self.right(i, repetition);
        let mut h = 0;
        while h < K_HALF {
            output[2 * h] = l[h];
            output[2 * h + 1] = r[h];
            h += 1;
        }
        output
    }

    fn k_pair(k: usize) -> (usize, usize) {
        let k_left = (k as f64 / 2.0).ceil() as usize;
        let k_right = (k as f64 / 2.0).floor() as usize;
        (k_left, k_right)
    }

    pub fn hash_value(&self, i: usize, prefix: usize, repetition: usize) -> HashValue {
        use std::hash::Hasher;
        let mut hasher = std::collections::hash_map::DefaultHasher::default();
        let (k_left, k_right) = Self::k_pair(prefix);
        let l = &self.left(i, repetition);
        let r = &self.right(i, repetition);
        let mut h = 0;
        while h < k_left || h < k_right {
            if h < k_left {
                hasher.write_u8(l[h]);
            }
            if h < k_right {
                hasher.write_u8(r[h]);
            }
            h += 1;
        }
        HashValue(hasher.finish() as u32)
    }

    pub fn fraction_oob(&self) -> f64 {
        self.oob as f64 / self.pools.len() as f64
    }

    // TODO: Reimplement this test
    #[cfg(test)]
    pub fn first_collision_baseline(&self, i: usize, j: usize, prefix: usize) -> Option<usize> {
        (0..self.hasher.repetitions)
            .filter(|&rep| {
                let ihash = &self.extended_hash_value(i, rep)[0..prefix];
                let jhash = &self.extended_hash_value(j, rep)[0..prefix];
                ihash == jhash
            })
            .next()
    }

    pub fn first_collision(&self, i: usize, j: usize, prefix: usize) -> Option<usize> {
        let (k_left, k_right) = Self::k_pair(prefix);
        let jump = K * self.n_subsequences;
        let mut iidx = i * K;
        let mut jidx = j * K;

        let mut lindex = None;
        let mut rindex = None;
        for rep in 0..self.hasher.tensor_repetitions {
            let ipool = &self.pools[iidx..iidx + K];
            let jpool = &self.pools[jidx..jidx + K];
            // check left
            if lindex.is_none() {
                let hi = &ipool[0..k_left];
                let hj = &jpool[0..k_left];
                if hi == hj {
                    lindex = Some(rep);
                }
            }
            // check right
            if rindex.is_none() {
                let hi = &ipool[K_HALF..K_HALF + k_right];
                let hj = &jpool[K_HALF..K_HALF + k_right];
                if hi == hj {
                    rindex = Some(rep);
                }
            }
            if rindex.is_some() && lindex.is_some() {
                break;
            }
            iidx += jump;
            jidx += jump;
        }

        let idx = rindex? * self.hasher.tensor_repetitions + lindex?;
        if idx < self.hasher.repetitions {
            Some(idx)
        } else {
            None
        }
    }

    pub fn group_subsequences(
        &self,
        depth: usize,
        repetition: usize,
        exclusion_zone: usize,
        // This buffer emulates the column of the hash matrix
        buffer: &mut Vec<(HashValue, u32)>,
        output: &mut Vec<Range<usize>>,
    ) -> () {
        let ns = self.n_subsequences;

        buffer.clear();
        output.clear();

        let start = Instant::now();
        buffer.par_extend(
            (0..ns)
                .into_par_iter()
                .map(|i| (self.hash_value(i, depth, repetition), i as u32)),
        );
        let elapsed_hashes = start.elapsed();
        let start = Instant::now();
        buffer.par_sort_unstable();
        let elapsed_sort = start.elapsed();
        debug_assert!(buffer.is_sorted_by_key(|pair| pair.0.clone()));

        let mut largest_bucket = 0;
        let timer = Instant::now();
        let mut idx = 0;
        while idx < buffer.len() {
            let start = idx;
            let current: HashValue = buffer[idx].0;
            let mut min_i = buffer[idx].1 as usize;
            let mut max_i = buffer[idx].1 as usize;
            while idx < buffer.len() && buffer[idx].0 == current {
                min_i = std::cmp::min(min_i, buffer[idx].1 as usize);
                max_i = std::cmp::max(max_i, buffer[idx].1 as usize);
                idx += 1;
            }
            //// We add only if the bucket is non-trivial
            if idx - start > 1 && min_i + exclusion_zone < max_i {
                if idx - start > largest_bucket {
                    largest_bucket = idx - start;
                }
                output.push(start..idx);
            }
        }
        let elapsed_boundaries = timer.elapsed();
        info!("grouping subsequences";
            "tag" => "profiling",
            "repetition" => repetition,
            "depth" => depth,
            "largest_bucket" => largest_bucket,
            "n_buckets" => output.len(),
            "time_bounds_s" => elapsed_boundaries.as_secs_f64(),
            "time_hashes_s" => elapsed_hashes.as_secs_f64(),
            "time_sort_s" => elapsed_sort.as_secs_f64(),
            "time_s" => (elapsed_hashes + elapsed_sort + elapsed_boundaries).as_secs_f64()
        );
    }
}

/// Data structure to do LSH of subsequences.
#[derive(Clone)]
pub struct Hasher {
    pub dimension: usize,
    pub tensor_repetitions: usize,
    pub repetitions: usize,
    // this is organized like a three dimensional matrix
    vectors: Vec<f64>,
    // And this is organized as a two dimensional matrix
    shifts: Vec<f64>,
    width: f64,
}

impl Hasher {
    pub fn new(dimension: usize, repetitions: usize, width: f64, seed: u64) -> Self {
        let tensor_repetitions = (repetitions as f64).sqrt().ceil() as usize;
        let mut rng = Xoshiro256PlusPlus::seed_from_u64(seed);
        let mut vectors = Vec::with_capacity(dimension * K * tensor_repetitions);
        let mut shifts = Vec::with_capacity(K * tensor_repetitions);
        let normal = Normal::new(0.0, 1.0).expect("problem instantiating normal distribution");
        let uniform = Uniform::new(0.0, width);
        for _ in 0..(repetitions * K * dimension) {
            vectors.push(normal.sample(&mut rng));
        }
        for _ in 0..(repetitions * K) {
            shifts.push(uniform.sample(&mut rng));
        }

        Self {
            dimension,
            tensor_repetitions,
            repetitions,
            vectors,
            shifts,
            width,
        }
    }

    pub fn collision_probability_at(&self, d: f64) -> f64 {
        let r = self.width;
        let normal = NormalDistr::new(0.0, 1.0).unwrap();
        1.0 - 2.0 * normal.cdf(-r / d)
            - (2.0 / ((std::f64::consts::PI * 2.0).sqrt() * (r / d)))
                * (1.0 - (-r * r / (2.0 * d * d)).exp())
    }

    //// ## Estimating the width parameter

    //// With this function we estimate the `width` parameter for bucketing the projections in
    //// the LSH function. While the precise value of this parameter is not so important (since
    //// the effects on the collision probability of a misconfiguration can be counterbalanced by
    //// using a larger or smaller `k`), setting a sensible value can help a great deal.
    ////
    //// The procedure takes into account two things: that we have at least one collision at
    //// the deepest level, and that we have at most 1% of the hashes falling out of the range [-128, 128],
    //// i.e. that 99% of the hash values can be represented with 8 bits.
    pub fn estimate_width(
        ts: &WindowedTimeseries,
        fft_data: &FFTData,
        k: usize,
        min_dist: Option<f64>,
        max_repetitions: Option<usize>,
        seed: u64,
    ) -> (f64, Option<usize>) {
        let timer = Instant::now();

        let mut probe_column = Vec::new();
        let mut probe_buckets = Vec::new();

        let mut pair_probing_time = Duration::from_secs(0);
        let mut probed_pairs = 0usize;

        let mut kth_upper_bound = None;
        let mut r = 1.0;
        loop {
            println!("Build probe buckets with r={}", r);
            let probe_hasher = Arc::new(Hasher::new(ts.w, 1, r, seed));
            let probe_collection = HashCollection::from_ts(&ts, fft_data, probe_hasher);
            let fraction_oob = probe_collection.fraction_oob();
            let probe_collection = Arc::new(probe_collection);
            info!(
                "built probe collection";
                "fraction_oob" => fraction_oob
            );
            probe_collection.group_subsequences(K, 0, ts.w, &mut probe_column, &mut probe_buckets);
            info!("grouped subsequences");

            let mut has_collision = || {
                let mut topk = crate::motifs::TopK::new(k, ts.w);
                let timer = Instant::now();
                let mut cnt_dists = 0;
                for bucket in probe_buckets.iter() {
                    let bucket = &probe_column[bucket.clone()];
                    for (_, a_idx) in bucket.iter() {
                        let a_idx = *a_idx as usize;
                        for (_, b_idx) in bucket.iter() {
                            let b_idx = *b_idx as usize;
                            if a_idx + ts.w < b_idx {
                                probed_pairs += 1;
                                if probe_collection.first_collision(a_idx, b_idx, K).is_some() {
                                    let d = crate::distance::zeucl(&ts, a_idx, b_idx);
                                    cnt_dists += 1;
                                    if d > min_dist.unwrap_or(-1.0) {
                                        topk.insert(Motif {
                                            distance: d,
                                            elapsed: None,
                                            idx_a: a_idx,
                                            idx_b: b_idx,
                                        });
                                    }
                                    if topk.k_th().is_some() {
                                        return Some(topk.k_th().unwrap().distance);
                                    }
                                }
                            }
                        }
                    }
                }
                pair_probing_time += timer.elapsed();
                println!(
                    "Found {} motifs with {} distance computations",
                    topk.to_vec().len(),
                    cnt_dists,
                );
                return None;
            };

            if let Some(kth) = has_collision() {
                if fraction_oob < 0.1 {
                    kth_upper_bound.replace(kth);
                    break;
                } else {
                    r *= 2.0;
                }
            } else {
                r *= 2.0;
            }
            drop(probe_collection);
        }
        info!("width estimation"; "time_s" => timer.elapsed().as_secs_f64(), "width" => r, "tag" => "profiling");

        let per_pair_cost = std::cmp::max(
            pair_probing_time / probed_pairs as u32,
            Duration::from_nanos(200),
        );

        let estimated_repetitions = max_repetitions.map(|max_repetitions| {
            Self::estimate_repetitions(
                ts,
                fft_data,
                kth_upper_bound.unwrap(),
                r,
                max_repetitions,
                seed,
                per_pair_cost,
            )
        });

        return (r, estimated_repetitions);
    }

    /// Compute an estimate of the number of repetitions that minimizes the total running time
    fn estimate_repetitions(
        ts: &WindowedTimeseries,
        fft_data: &FFTData,
        kth_upper_bound: f64,
        r: f64,
        max_repetitions: usize,
        seed: u64,
        per_pair_cost: Duration,
    ) -> usize {
        let mut probe_column = Vec::new();
        let mut probe_buckets = Vec::new();
        let probe_hasher = Arc::new(Hasher::new(ts.w, 1, r, seed));
        let probe_collection = HashCollection::from_ts(&ts, fft_data, Arc::clone(&probe_hasher));

        let threshold_fn = |d: f64, depth: isize| {
            let p = probe_hasher.collision_probability_at(d);
            ((1.0 / 0.001f64).ln() / p.powi(depth as i32)).ceil() as usize
        };

        let mut estimate_cost = |prefix| {
            // println!("  Estimate for {}", prefix);
            let timer = Instant::now();
            probe_collection.group_subsequences(
                prefix,
                0,
                ts.w,
                &mut probe_column,
                &mut probe_buckets,
            );
            let elapsed_repetition_overhead = timer.elapsed();
            let mut cnt_collisions = 0usize;
            for bucket in &probe_buckets {
                let bucket = &probe_column[bucket.clone()];
                for (_, a_idx) in bucket {
                    // cnt_collisions += bucket.iter().skip_while(|(_, b_idx)| (*a_idx + ts.w as u32) >= *b_idx).count();
                    for (_, b_idx) in bucket {
                        if (a_idx + ts.w as u32) < *b_idx {
                            cnt_collisions += 1;
                        }
                    }
                }
            }
            if cnt_collisions <= u32::MAX as usize {
                let estimate = cnt_collisions as u32 * per_pair_cost + elapsed_repetition_overhead;
                // println!("    estimate: {:?}", estimate);
                Some(estimate)
            } else {
                println!("    too many collisions: {}", cnt_collisions);
                None
            }
        };

        let mut costs: HashMap<usize, Option<Duration>> = HashMap::new();

        let mut cost_for_repetitions = |repetitions| {
            let mut total_time = Duration::from_secs(0);
            for prefix in (1..=K).rev() {
                let estimate = costs.entry(prefix).or_insert_with(|| estimate_cost(prefix));
                if estimate.is_none() {
                    return None;
                }
                let estimate = estimate.unwrap();
                let threshold = threshold_fn(kth_upper_bound, prefix as isize);
                // println!("threshold {} bound {}", threshold, kth_upper_bound);
                if threshold <= repetitions {
                    total_time += estimate * threshold as u32;
                    break;
                } else {
                    total_time += estimate * repetitions as u32;
                }
            }
            // println!(" . Cost for {} repetitions: {:?}", repetitions, total_time);
            return Some(total_time);
        };

        let best_repetitions = (10..max_repetitions)
            .map(|reps| (reps, cost_for_repetitions(reps)))
            .filter(|pair| pair.1.is_some())
            .map(|(prefix, estimate)| (prefix, estimate.unwrap()))
            .min_by_key(|pair| pair.1)
            .unwrap();
        println!(
            "Best repetitions {} with estimated completion time {:?}",
            best_repetitions.0, best_repetitions.1
        );

        best_repetitions.0
    }

    fn get_vector(&self, repetition: usize, concat: usize) -> &'_ [f64] {
        let idx = repetition * K * self.dimension + concat * self.dimension;
        &self.vectors[idx..idx + self.dimension]
    }

    //// With this function we hash all the subsequences of the timeseries in one go.
    pub fn hash_all<F: FnMut(usize, f64)>(
        &self,
        ts: &WindowedTimeseries,
        fft_data: &FFTData,
        k: usize,
        repetition: usize,
        mut callback: F,
    ) -> usize {
        let v = self.get_vector(repetition, k);
        let shift = self.shifts[repetition * K + k];
        let mut oob = 0; // count how many out of bounds we have
<<<<<<< HEAD
        ts.znormalized_sliding_dot_product(fft_data, v, buffer);
        for h in buffer.iter_mut() {
            *h = (*h + shift) / self.width;
            //// Count if the value is out of bounds to be repre
            if h.abs() > 128.0 {
                oob += 1;
                *h = h.signum() * 127.0;
            }
        }
=======
        ts.znormalized_sliding_dot_product_for_each(fft_data, v, |i, mut h| {
            h = (h + shift) / self.width;
            //// Count if the value is out of bounds to be repre
            if h.abs() > 128.0 {
                oob += 1;
                h = h.signum() * 127.0;
            } 
            callback(i, h);
        });
>>>>>>> 7a5c6fa0
        oob
    }
}

#[cfg(test)]
mod test {
    use crate::lsh::*;

    #[test]
    fn test_first_collision() {
        let w = 300;
        let ts = crate::load::loadts("data/ECG.csv.gz", Some(500)).expect("problem loading data");
        let ts = crate::timeseries::WindowedTimeseries::new(ts, w, true);
        let fft_data = FFTData::new(&ts);

        let repetitions = 200;

        let hasher = Arc::new(Hasher::new(w, repetitions, 5.0, 1245));
        let pools = HashCollection::from_ts(&ts, &fft_data, Arc::clone(&hasher));

        for &depth in &[32usize, 20, 10] {
            for i in 0..ts.num_subsequences() {
                for j in 0..ts.num_subsequences() {
                    // println!("i={} j={}", i, j);
                    assert_eq!(
                        pools.first_collision(i, j, depth),
                        pools.first_collision_baseline(i, j, depth)
                    );
                    // todo!()
                }
            }
        }
    }
}<|MERGE_RESOLUTION|>--- conflicted
+++ resolved
@@ -181,14 +181,6 @@
             .map(|hash_idx| {
                 let repetition = hash_idx / K;
                 let k = hash_idx % K;
-<<<<<<< HEAD
-                // info!("hashing"; "repetition" => repetition, "k" => k);
-
-                let mut buffer = tl_buffer
-                    .get_or(|| RefCell::new(vec![0.0; ns]))
-                    .borrow_mut();
-=======
->>>>>>> 7a5c6fa0
 
                 let oob = hasher.hash_all(&ts, fft_data, k, repetition, |i, h| {
                     let idx = K * ns * repetition + i * K + k;
@@ -657,17 +649,6 @@
         let v = self.get_vector(repetition, k);
         let shift = self.shifts[repetition * K + k];
         let mut oob = 0; // count how many out of bounds we have
-<<<<<<< HEAD
-        ts.znormalized_sliding_dot_product(fft_data, v, buffer);
-        for h in buffer.iter_mut() {
-            *h = (*h + shift) / self.width;
-            //// Count if the value is out of bounds to be repre
-            if h.abs() > 128.0 {
-                oob += 1;
-                *h = h.signum() * 127.0;
-            }
-        }
-=======
         ts.znormalized_sliding_dot_product_for_each(fft_data, v, |i, mut h| {
             h = (h + shift) / self.width;
             //// Count if the value is out of bounds to be repre
@@ -677,7 +658,6 @@
             } 
             callback(i, h);
         });
->>>>>>> 7a5c6fa0
         oob
     }
 }
